// Copyright 2015 The go-ethereum Authors
// This file is part of the go-ethereum library.
//
// The go-ethereum library is free software: you can redistribute it and/or modify
// it under the terms of the GNU Lesser General Public License as published by
// the Free Software Foundation, either version 3 of the License, or
// (at your option) any later version.
//
// The go-ethereum library is distributed in the hope that it will be useful,
// but WITHOUT ANY WARRANTY; without even the implied warranty of
// MERCHANTABILITY or FITNESS FOR A PARTICULAR PURPOSE. See the
// GNU Lesser General Public License for more details.
//
// You should have received a copy of the GNU Lesser General Public License
// along with the go-ethereum library. If not, see <http://www.gnu.org/licenses/>.

package abi

import (
	"encoding/json"
	"fmt"
	"reflect"
	"strings"
)

// Argument holds the name of the argument and the corresponding type.
// Types are used when packing and testing arguments.
type Argument struct {
	Name    string
	Type    Type
	Indexed bool // indexed is only used by events
}

type Arguments []Argument

type ArgumentMarshaling struct {
	Name       string
	Type       string
	Components []ArgumentMarshaling
	Indexed    bool
}

// UnmarshalJSON implements json.Unmarshaler interface
func (argument *Argument) UnmarshalJSON(data []byte) error {
	var arg ArgumentMarshaling
	err := json.Unmarshal(data, &arg)
	if err != nil {
		return fmt.Errorf("argument json err: %v", err)
	}

	argument.Type, err = NewType(arg.Type, arg.Components)
	if err != nil {
		return err
	}
	argument.Name = arg.Name
	argument.Indexed = arg.Indexed

	return nil
}

// LengthNonIndexed returns the number of arguments when not counting 'indexed' ones. Only events
// can ever have 'indexed' arguments, it should always be false on arguments for method input/output
func (arguments Arguments) LengthNonIndexed() int {
	out := 0
	for _, arg := range arguments {
		if !arg.Indexed {
			out++
		}
	}
	return out
}

// NonIndexed returns the arguments with indexed arguments filtered out
func (arguments Arguments) NonIndexed() Arguments {
	var ret []Argument
	for _, arg := range arguments {
		if !arg.Indexed {
			ret = append(ret, arg)
		}
	}
	return ret
}

// isTuple returns true for non-atomic constructs, like (uint,uint) or uint[]
func (arguments Arguments) isTuple() bool {
	return len(arguments) > 1
}

// Unpack performs the operation hexdata -> Go format
func (arguments Arguments) Unpack(v interface{}, data []byte) error {
	// make sure the passed value is arguments pointer
	if reflect.Ptr != reflect.ValueOf(v).Kind() {
		return fmt.Errorf("abi: Unpack(non-pointer %T)", v)
	}
	marshalledValues, err := arguments.UnpackValues(data)
	if err != nil {
		return err
	}
	if arguments.isTuple() {
		return arguments.unpackTuple(v, marshalledValues)
	}
	return arguments.unpackAtomic(v, marshalledValues[0])
}

<<<<<<< HEAD
// unpack sets the unmarshalled value to go format.
// Note the dst here must be settable.
func unpack(t *Type, dst interface{}, src interface{}) error {
	var (
		dstVal = reflect.ValueOf(dst).Elem()
		srcVal = reflect.ValueOf(src)
	)

	if t.T != TupleTy && !((t.T == SliceTy || t.T == ArrayTy) && t.Elem.T == TupleTy) {
		return set(dstVal, srcVal)
	}
=======
// Unpack performs the operation hexdata -> Go map
func (arguments Arguments) UnpackIntoMap(v map[string]interface{}, data []byte) error {
	marshalledValues, err := arguments.UnpackValues(data)
	if err != nil {
		return err
	}
	return arguments.unpackIntoMap(v, marshalledValues)
}

func (arguments Arguments) unpackTuple(v interface{}, marshalledValues []interface{}) error {
>>>>>>> aa4e6982

	switch t.T {
	case TupleTy:
		if dstVal.Kind() != reflect.Struct {
			return fmt.Errorf("abi: invalid dst value for unpack, want struct, got %s", dstVal.Kind())
		}
		fieldmap, err := mapArgNamesToStructFields(t.TupleRawNames, dstVal)
		if err != nil {
			return err
		}
		for i, elem := range t.TupleElems {
			fname := fieldmap[t.TupleRawNames[i]]
			field := dstVal.FieldByName(fname)
			if !field.IsValid() {
				return fmt.Errorf("abi: field %s can't found in the given value", t.TupleRawNames[i])
			}
			if err := unpack(elem, field.Addr().Interface(), srcVal.Field(i).Interface()); err != nil {
				return err
			}
		}
		return nil
	case SliceTy:
		if dstVal.Kind() != reflect.Slice {
			return fmt.Errorf("abi: invalid dst value for unpack, want slice, got %s", dstVal.Kind())
		}
		slice := reflect.MakeSlice(dstVal.Type(), srcVal.Len(), srcVal.Len())
		for i := 0; i < slice.Len(); i++ {
			if err := unpack(t.Elem, slice.Index(i).Addr().Interface(), srcVal.Index(i).Interface()); err != nil {
				return err
			}
		}
		dstVal.Set(slice)
	case ArrayTy:
		if dstVal.Kind() != reflect.Array {
			return fmt.Errorf("abi: invalid dst value for unpack, want array, got %s", dstVal.Kind())
		}
		array := reflect.New(dstVal.Type()).Elem()
		for i := 0; i < array.Len(); i++ {
			if err := unpack(t.Elem, array.Index(i).Addr().Interface(), srcVal.Index(i).Interface()); err != nil {
				return err
			}
		}
		dstVal.Set(array)
	}
	return nil
}

// unpackAtomic unpacks ( hexdata -> go ) a single value
func (arguments Arguments) unpackAtomic(v interface{}, marshalledValues interface{}) error {
	if arguments.LengthNonIndexed() == 0 {
		return nil
	}
	argument := arguments.NonIndexed()[0]
	elem := reflect.ValueOf(v).Elem()

	if elem.Kind() == reflect.Struct {
		fieldmap, err := mapArgNamesToStructFields([]string{argument.Name}, elem)
		if err != nil {
			return err
		}
		field := elem.FieldByName(fieldmap[argument.Name])
		if !field.IsValid() {
			return fmt.Errorf("abi: field %s can't be found in the given value", argument.Name)
		}
		return unpack(&argument.Type, field.Addr().Interface(), marshalledValues)
	}
	return unpack(&argument.Type, elem.Addr().Interface(), marshalledValues)
}

// unpackTuple unpacks ( hexdata -> go ) a batch of values.
func (arguments Arguments) unpackTuple(v interface{}, marshalledValues []interface{}) error {
	var (
		value = reflect.ValueOf(v).Elem()
		typ   = value.Type()
		kind  = value.Kind()
	)
	if err := requireUnpackKind(value, typ, kind, arguments); err != nil {
		return err
	}

	// If the interface is a struct, get of abi->struct_field mapping
<<<<<<< HEAD
	var abi2struct map[string]string
	if kind == reflect.Struct {
		var (
			argNames []string
			err      error
		)
		for _, arg := range arguments.NonIndexed() {
			argNames = append(argNames, arg.Name)
		}
		abi2struct, err = mapArgNamesToStructFields(argNames, value)
=======

	var abi2struct map[string]string
	if kind == reflect.Struct {
		var err error
		abi2struct, err = mapAbiToStructFields(arguments, value)
>>>>>>> aa4e6982
		if err != nil {
			return err
		}
	}
	for i, arg := range arguments.NonIndexed() {
		switch kind {
		case reflect.Struct:
<<<<<<< HEAD
			field := value.FieldByName(abi2struct[arg.Name])
			if !field.IsValid() {
				return fmt.Errorf("abi: field %s can't be found in the given value", arg.Name)
			}
			if err := unpack(&arg.Type, field.Addr().Interface(), marshalledValues[i]); err != nil {
				return err
=======
			if structField, ok := abi2struct[arg.Name]; ok {
				if err := set(value.FieldByName(structField), reflectValue, arg); err != nil {
					return err
				}
>>>>>>> aa4e6982
			}
		case reflect.Slice, reflect.Array:
			if value.Len() < i {
				return fmt.Errorf("abi: insufficient number of arguments for unpack, want %d, got %d", len(arguments), value.Len())
			}
			v := value.Index(i)
			if err := requireAssignable(v, reflect.ValueOf(marshalledValues[i])); err != nil {
				return err
			}
			if err := unpack(&arg.Type, v.Addr().Interface(), marshalledValues[i]); err != nil {
				return err
			}
		default:
			return fmt.Errorf("abi:[2] cannot unmarshal tuple in to %v", typ)
		}
	}
	return nil

<<<<<<< HEAD
=======
// Unpack arguments into map
func (arguments Arguments) unpackIntoMap(v map[string]interface{}, marshalledValues []interface{}) error {
	// Make sure map is not nil
	if v == nil {
		return fmt.Errorf("abi: cannot unpack into a nil map")
	}

	for i, arg := range arguments.NonIndexed() {
		v[arg.Name] = marshalledValues[i]
	}
	return nil
}

// unpackAtomic unpacks ( hexdata -> go ) a single value
func (arguments Arguments) unpackAtomic(v interface{}, marshalledValues []interface{}) error {
	if len(marshalledValues) != 1 {
		return fmt.Errorf("abi: wrong length, expected single value, got %d", len(marshalledValues))
	}

	elem := reflect.ValueOf(v).Elem()
	kind := elem.Kind()
	reflectValue := reflect.ValueOf(marshalledValues[0])

	var abi2struct map[string]string
	if kind == reflect.Struct {
		var err error
		if abi2struct, err = mapAbiToStructFields(arguments, elem); err != nil {
			return err
		}
		arg := arguments.NonIndexed()[0]
		if structField, ok := abi2struct[arg.Name]; ok {
			return set(elem.FieldByName(structField), reflectValue, arg)
		}
		return nil
	}

	return set(elem, reflectValue, arguments.NonIndexed()[0])

}

// Computes the full size of an array;
// i.e. counting nested arrays, which count towards size for unpacking.
func getArraySize(arr *Type) int {
	size := arr.Size
	// Arrays can be nested, with each element being the same size
	arr = arr.Elem
	for arr.T == ArrayTy {
		// Keep multiplying by elem.Size while the elem is an array.
		size *= arr.Size
		arr = arr.Elem
	}
	// Now we have the full array size, including its children.
	return size
>>>>>>> aa4e6982
}

// UnpackValues can be used to unpack ABI-encoded hexdata according to the ABI-specification,
// without supplying a struct to unpack into. Instead, this method returns a list containing the
// values. An atomic argument will be a list with one element.
func (arguments Arguments) UnpackValues(data []byte) ([]interface{}, error) {
	retval := make([]interface{}, 0, arguments.LengthNonIndexed())
	virtualArgs := 0
	for index, arg := range arguments.NonIndexed() {
		marshalledValue, err := toGoType((index+virtualArgs)*32, arg.Type, data)
		if arg.Type.T == ArrayTy && !isDynamicType(arg.Type) {
			// If we have a static array, like [3]uint256, these are coded as
			// just like uint256,uint256,uint256.
			// This means that we need to add two 'virtual' arguments when
			// we count the index from now on.
			//
			// Array values nested multiple levels deep are also encoded inline:
			// [2][3]uint256: uint256,uint256,uint256,uint256,uint256,uint256
			//
			// Calculate the full array size to get the correct offset for the next argument.
			// Decrement it by 1, as the normal index increment is still applied.
			virtualArgs += getTypeSize(arg.Type)/32 - 1
		} else if arg.Type.T == TupleTy && !isDynamicType(arg.Type) {
			// If we have a static tuple, like (uint256, bool, uint256), these are
			// coded as just like uint256,bool,uint256
			virtualArgs += getTypeSize(arg.Type)/32 - 1
		}
		if err != nil {
			return nil, err
		}
		retval = append(retval, marshalledValue)
	}
	return retval, nil
}

// PackValues performs the operation Go format -> Hexdata
// It is the semantic opposite of UnpackValues
func (arguments Arguments) PackValues(args []interface{}) ([]byte, error) {
	return arguments.Pack(args...)
}

// Pack performs the operation Go format -> Hexdata
func (arguments Arguments) Pack(args ...interface{}) ([]byte, error) {
	// Make sure arguments match up and pack them
	abiArgs := arguments
	if len(args) != len(abiArgs) {
		return nil, fmt.Errorf("argument count mismatch: %d for %d", len(args), len(abiArgs))
	}
	// variable input is the output appended at the end of packed
	// output. This is used for strings and bytes types input.
	var variableInput []byte

	// input offset is the bytes offset for packed output
	inputOffset := 0
	for _, abiArg := range abiArgs {
		inputOffset += getTypeSize(abiArg.Type)
	}
	var ret []byte
	for i, a := range args {
		input := abiArgs[i]
		// pack the input
		packed, err := input.Type.pack(reflect.ValueOf(a))
		if err != nil {
			return nil, err
		}
		// check for dynamic types
		if isDynamicType(input.Type) {
			// set the offset
			ret = append(ret, packNum(reflect.ValueOf(inputOffset))...)
			// calculate next offset
			inputOffset += len(packed)
			// append to variable input
			variableInput = append(variableInput, packed...)
		} else {
			// append the packed value to the input
			ret = append(ret, packed...)
		}
	}
	// append the variable input at the end of the packed input
	ret = append(ret, variableInput...)

	return ret, nil
}

// ToCamelCase converts an under-score string to a camel-case string
func ToCamelCase(input string) string {
	parts := strings.Split(input, "_")
	for i, s := range parts {
		if len(s) > 0 {
			parts[i] = strings.ToUpper(s[:1]) + s[1:]
		}
	}
	return strings.Join(parts, "")
}<|MERGE_RESOLUTION|>--- conflicted
+++ resolved
@@ -102,7 +102,16 @@
 	return arguments.unpackAtomic(v, marshalledValues[0])
 }
 
-<<<<<<< HEAD
+// Unpack performs the operation hexdata -> mapping of argument name to argument value
+func (arguments Arguments) UnpackIntoMap(v map[string]interface{}, data []byte) error {
+	marshalledValues, err := arguments.UnpackValues(data)
+	if err != nil {
+		return err
+	}
+
+	return arguments.unpackIntoMap(v, marshalledValues)
+}
+
 // unpack sets the unmarshalled value to go format.
 // Note the dst here must be settable.
 func unpack(t *Type, dst interface{}, src interface{}) error {
@@ -114,18 +123,6 @@
 	if t.T != TupleTy && !((t.T == SliceTy || t.T == ArrayTy) && t.Elem.T == TupleTy) {
 		return set(dstVal, srcVal)
 	}
-=======
-// Unpack performs the operation hexdata -> Go map
-func (arguments Arguments) UnpackIntoMap(v map[string]interface{}, data []byte) error {
-	marshalledValues, err := arguments.UnpackValues(data)
-	if err != nil {
-		return err
-	}
-	return arguments.unpackIntoMap(v, marshalledValues)
-}
-
-func (arguments Arguments) unpackTuple(v interface{}, marshalledValues []interface{}) error {
->>>>>>> aa4e6982
 
 	switch t.T {
 	case TupleTy:
@@ -169,6 +166,19 @@
 			}
 		}
 		dstVal.Set(array)
+	}
+	return nil
+}
+
+// Unpack arguments into map
+func (arguments Arguments) unpackIntoMap(v map[string]interface{}, marshalledValues []interface{}) error {
+	// Make sure map is not nil
+	if v == nil {
+		return fmt.Errorf("abi: cannot unpack into a nil map")
+	}
+
+	for i, arg := range arguments.NonIndexed() {
+		v[arg.Name] = marshalledValues[i]
 	}
 	return nil
 }
@@ -207,7 +217,6 @@
 	}
 
 	// If the interface is a struct, get of abi->struct_field mapping
-<<<<<<< HEAD
 	var abi2struct map[string]string
 	if kind == reflect.Struct {
 		var (
@@ -218,13 +227,6 @@
 			argNames = append(argNames, arg.Name)
 		}
 		abi2struct, err = mapArgNamesToStructFields(argNames, value)
-=======
-
-	var abi2struct map[string]string
-	if kind == reflect.Struct {
-		var err error
-		abi2struct, err = mapAbiToStructFields(arguments, value)
->>>>>>> aa4e6982
 		if err != nil {
 			return err
 		}
@@ -232,19 +234,12 @@
 	for i, arg := range arguments.NonIndexed() {
 		switch kind {
 		case reflect.Struct:
-<<<<<<< HEAD
 			field := value.FieldByName(abi2struct[arg.Name])
 			if !field.IsValid() {
 				return fmt.Errorf("abi: field %s can't be found in the given value", arg.Name)
 			}
 			if err := unpack(&arg.Type, field.Addr().Interface(), marshalledValues[i]); err != nil {
 				return err
-=======
-			if structField, ok := abi2struct[arg.Name]; ok {
-				if err := set(value.FieldByName(structField), reflectValue, arg); err != nil {
-					return err
-				}
->>>>>>> aa4e6982
 			}
 		case reflect.Slice, reflect.Array:
 			if value.Len() < i {
@@ -263,62 +258,6 @@
 	}
 	return nil
 
-<<<<<<< HEAD
-=======
-// Unpack arguments into map
-func (arguments Arguments) unpackIntoMap(v map[string]interface{}, marshalledValues []interface{}) error {
-	// Make sure map is not nil
-	if v == nil {
-		return fmt.Errorf("abi: cannot unpack into a nil map")
-	}
-
-	for i, arg := range arguments.NonIndexed() {
-		v[arg.Name] = marshalledValues[i]
-	}
-	return nil
-}
-
-// unpackAtomic unpacks ( hexdata -> go ) a single value
-func (arguments Arguments) unpackAtomic(v interface{}, marshalledValues []interface{}) error {
-	if len(marshalledValues) != 1 {
-		return fmt.Errorf("abi: wrong length, expected single value, got %d", len(marshalledValues))
-	}
-
-	elem := reflect.ValueOf(v).Elem()
-	kind := elem.Kind()
-	reflectValue := reflect.ValueOf(marshalledValues[0])
-
-	var abi2struct map[string]string
-	if kind == reflect.Struct {
-		var err error
-		if abi2struct, err = mapAbiToStructFields(arguments, elem); err != nil {
-			return err
-		}
-		arg := arguments.NonIndexed()[0]
-		if structField, ok := abi2struct[arg.Name]; ok {
-			return set(elem.FieldByName(structField), reflectValue, arg)
-		}
-		return nil
-	}
-
-	return set(elem, reflectValue, arguments.NonIndexed()[0])
-
-}
-
-// Computes the full size of an array;
-// i.e. counting nested arrays, which count towards size for unpacking.
-func getArraySize(arr *Type) int {
-	size := arr.Size
-	// Arrays can be nested, with each element being the same size
-	arr = arr.Elem
-	for arr.T == ArrayTy {
-		// Keep multiplying by elem.Size while the elem is an array.
-		size *= arr.Size
-		arr = arr.Elem
-	}
-	// Now we have the full array size, including its children.
-	return size
->>>>>>> aa4e6982
 }
 
 // UnpackValues can be used to unpack ABI-encoded hexdata according to the ABI-specification,
