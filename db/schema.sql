--
-- PostgreSQL database dump
--

-- Dumped from database version 10.3
-- Dumped by pg_dump version 10.3

SET statement_timeout = 0;
SET lock_timeout = 0;
SET idle_in_transaction_session_timeout = 0;
SET client_encoding = 'UTF8';
SET standard_conforming_strings = on;
SELECT pg_catalog.set_config('search_path', '', false);
SET check_function_bodies = false;
SET client_min_messages = warning;
SET row_security = off;

--
-- Name: maker; Type: SCHEMA; Schema: -; Owner: -
--

CREATE SCHEMA maker;


--
-- Name: plpgsql; Type: EXTENSION; Schema: -; Owner: -
--

CREATE EXTENSION IF NOT EXISTS plpgsql WITH SCHEMA pg_catalog;


--
-- Name: EXTENSION plpgsql; Type: COMMENT; Schema: -; Owner: -
--

COMMENT ON EXTENSION plpgsql IS 'PL/pgSQL procedural language';


--
-- Name: notify_pricefeed(); Type: FUNCTION; Schema: public; Owner: -
--

CREATE FUNCTION public.notify_pricefeed() RETURNS trigger
    LANGUAGE plpgsql
    AS $$
BEGIN
  PERFORM pg_notify(
    CAST('postgraphile:price_feed' AS text),
    row_to_json(NEW)::text);
  RETURN NEW;
END;
$$;


SET default_tablespace = '';

SET default_with_oids = false;

--
-- Name: bite; Type: TABLE; Schema: maker; Owner: -
--

CREATE TABLE maker.bite (
    id integer NOT NULL,
    header_id integer NOT NULL,
    ilk bytea,
    lad bytea,
    ink character varying,
    art character varying,
    iart character varying,
    tab numeric,
    flip character varying,
    tx_idx integer NOT NULL,
    raw_log jsonb
);


--
-- Name: bite_id_seq; Type: SEQUENCE; Schema: maker; Owner: -
--

CREATE SEQUENCE maker.bite_id_seq
    AS integer
    START WITH 1
    INCREMENT BY 1
    NO MINVALUE
    NO MAXVALUE
    CACHE 1;


--
-- Name: bite_id_seq; Type: SEQUENCE OWNED BY; Schema: maker; Owner: -
--

ALTER SEQUENCE maker.bite_id_seq OWNED BY maker.bite.id;


--
-- Name: dent; Type: TABLE; Schema: maker; Owner: -
--

CREATE TABLE maker.dent (
    db_id integer NOT NULL,
    header_id integer NOT NULL,
    bid_id numeric NOT NULL,
    lot numeric,
    bid numeric,
    guy bytea,
    tic numeric,
    tx_idx integer NOT NULL,
    raw_log jsonb
);


--
-- Name: dent_db_id_seq; Type: SEQUENCE; Schema: maker; Owner: -
--

CREATE SEQUENCE maker.dent_db_id_seq
    AS integer
    START WITH 1
    INCREMENT BY 1
    NO MINVALUE
    NO MAXVALUE
    CACHE 1;


--
-- Name: dent_db_id_seq; Type: SEQUENCE OWNED BY; Schema: maker; Owner: -
--

ALTER SEQUENCE maker.dent_db_id_seq OWNED BY maker.dent.db_id;


--
-- Name: flip_kick; Type: TABLE; Schema: maker; Owner: -
--

CREATE TABLE maker.flip_kick (
    db_id integer NOT NULL,
    header_id integer NOT NULL,
    id numeric NOT NULL,
    lot numeric,
    bid numeric,
    gal character varying,
    "end" timestamp with time zone,
    urn character varying,
    tab numeric,
    raw_log jsonb
);


--
-- Name: flip_kick_db_id_seq; Type: SEQUENCE; Schema: maker; Owner: -
--

CREATE SEQUENCE maker.flip_kick_db_id_seq
    AS integer
    START WITH 1
    INCREMENT BY 1
    NO MINVALUE
    NO MAXVALUE
    CACHE 1;


--
-- Name: flip_kick_db_id_seq; Type: SEQUENCE OWNED BY; Schema: maker; Owner: -
--

ALTER SEQUENCE maker.flip_kick_db_id_seq OWNED BY maker.flip_kick.db_id;


--
-- Name: frob; Type: TABLE; Schema: maker; Owner: -
--

CREATE TABLE maker.frob (
    id integer NOT NULL,
    header_id integer NOT NULL,
    ilk bytea,
    urn bytea,
    dink numeric,
    dart numeric,
    ink numeric,
    art numeric,
    iart numeric,
    tx_idx integer NOT NULL,
    raw_log jsonb
);


--
-- Name: frob_id_seq; Type: SEQUENCE; Schema: maker; Owner: -
--

CREATE SEQUENCE maker.frob_id_seq
    AS integer
    START WITH 1
    INCREMENT BY 1
    NO MINVALUE
    NO MAXVALUE
    CACHE 1;


--
-- Name: frob_id_seq; Type: SEQUENCE OWNED BY; Schema: maker; Owner: -
--

ALTER SEQUENCE maker.frob_id_seq OWNED BY maker.frob.id;


--
-- Name: pit_file_debt_ceiling; Type: TABLE; Schema: maker; Owner: -
--

CREATE TABLE maker.pit_file_debt_ceiling (
    id integer NOT NULL,
    header_id integer NOT NULL,
    what text,
    data numeric,
    tx_idx integer NOT NULL,
    raw_log jsonb
);


--
-- Name: pit_file_debt_ceiling_id_seq; Type: SEQUENCE; Schema: maker; Owner: -
--

CREATE SEQUENCE maker.pit_file_debt_ceiling_id_seq
    AS integer
    START WITH 1
    INCREMENT BY 1
    NO MINVALUE
    NO MAXVALUE
    CACHE 1;


--
-- Name: pit_file_debt_ceiling_id_seq; Type: SEQUENCE OWNED BY; Schema: maker; Owner: -
--

ALTER SEQUENCE maker.pit_file_debt_ceiling_id_seq OWNED BY maker.pit_file_debt_ceiling.id;


--
-- Name: pit_file_ilk; Type: TABLE; Schema: maker; Owner: -
--

CREATE TABLE maker.pit_file_ilk (
    id integer NOT NULL,
    header_id integer NOT NULL,
    ilk text,
    what text,
    data numeric,
    tx_idx integer NOT NULL,
    raw_log jsonb
);


--
-- Name: pit_file_ilk_id_seq; Type: SEQUENCE; Schema: maker; Owner: -
--

CREATE SEQUENCE maker.pit_file_ilk_id_seq
    AS integer
    START WITH 1
    INCREMENT BY 1
    NO MINVALUE
    NO MAXVALUE
    CACHE 1;


--
-- Name: pit_file_ilk_id_seq; Type: SEQUENCE OWNED BY; Schema: maker; Owner: -
--

ALTER SEQUENCE maker.pit_file_ilk_id_seq OWNED BY maker.pit_file_ilk.id;


--
-- Name: pit_file_stability_fee; Type: TABLE; Schema: maker; Owner: -
--

CREATE TABLE maker.pit_file_stability_fee (
    id integer NOT NULL,
    header_id integer NOT NULL,
    what text,
    data text,
    tx_idx integer NOT NULL,
    raw_log jsonb
);


--
-- Name: pit_file_stability_fee_id_seq; Type: SEQUENCE; Schema: maker; Owner: -
--

CREATE SEQUENCE maker.pit_file_stability_fee_id_seq
    AS integer
    START WITH 1
    INCREMENT BY 1
    NO MINVALUE
    NO MAXVALUE
    CACHE 1;


--
-- Name: pit_file_stability_fee_id_seq; Type: SEQUENCE OWNED BY; Schema: maker; Owner: -
--

ALTER SEQUENCE maker.pit_file_stability_fee_id_seq OWNED BY maker.pit_file_stability_fee.id;


--
-- Name: price_feeds; Type: TABLE; Schema: maker; Owner: -
--

CREATE TABLE maker.price_feeds (
    id integer NOT NULL,
    block_number bigint NOT NULL,
    header_id integer NOT NULL,
    medianizer_address bytea,
    tx_idx integer NOT NULL,
    usd_value numeric
);


--
-- Name: price_feeds_id_seq; Type: SEQUENCE; Schema: maker; Owner: -
--

CREATE SEQUENCE maker.price_feeds_id_seq
    AS integer
    START WITH 1
    INCREMENT BY 1
    NO MINVALUE
    NO MAXVALUE
    CACHE 1;


--
-- Name: price_feeds_id_seq; Type: SEQUENCE OWNED BY; Schema: maker; Owner: -
--

ALTER SEQUENCE maker.price_feeds_id_seq OWNED BY maker.price_feeds.id;


--
-- Name: tend; Type: TABLE; Schema: maker; Owner: -
--

CREATE TABLE maker.tend (
    db_id integer NOT NULL,
    header_id integer NOT NULL,
    bid_id numeric NOT NULL,
    lot numeric,
    bid numeric,
    guy character varying,
    tic numeric,
    tx_idx integer NOT NULL,
    raw_log jsonb
);


--
-- Name: tend_db_id_seq; Type: SEQUENCE; Schema: maker; Owner: -
--

CREATE SEQUENCE maker.tend_db_id_seq
    AS integer
    START WITH 1
    INCREMENT BY 1
    NO MINVALUE
    NO MAXVALUE
    CACHE 1;


--
-- Name: tend_db_id_seq; Type: SEQUENCE OWNED BY; Schema: maker; Owner: -
--

ALTER SEQUENCE maker.tend_db_id_seq OWNED BY maker.tend.db_id;


--
-- Name: vat_init; Type: TABLE; Schema: maker; Owner: -
--

CREATE TABLE maker.vat_init (
    id integer NOT NULL,
    header_id integer NOT NULL,
    ilk text,
    tx_idx integer NOT NULL,
    raw_log jsonb
);


--
-- Name: vat_init_id_seq; Type: SEQUENCE; Schema: maker; Owner: -
--

CREATE SEQUENCE maker.vat_init_id_seq
    AS integer
    START WITH 1
    INCREMENT BY 1
    NO MINVALUE
    NO MAXVALUE
    CACHE 1;


--
-- Name: vat_init_id_seq; Type: SEQUENCE OWNED BY; Schema: maker; Owner: -
--

ALTER SEQUENCE maker.vat_init_id_seq OWNED BY maker.vat_init.id;


--
-- Name: logs; Type: TABLE; Schema: public; Owner: -
--

CREATE TABLE public.logs (
    id integer NOT NULL,
    block_number bigint,
    address character varying(66),
    tx_hash character varying(66),
    index bigint,
    topic0 character varying(66),
    topic1 character varying(66),
    topic2 character varying(66),
    topic3 character varying(66),
    data text,
    receipt_id integer
);


--
-- Name: block_stats; Type: VIEW; Schema: public; Owner: -
--

CREATE VIEW public.block_stats AS
 SELECT max(logs.block_number) AS max_block,
    min(logs.block_number) AS min_block
   FROM public.logs;


--
-- Name: blocks; Type: TABLE; Schema: public; Owner: -
--

CREATE TABLE public.blocks (
    number bigint,
    gaslimit bigint,
    gasused bigint,
    "time" bigint,
    id integer NOT NULL,
    difficulty bigint,
    hash character varying(66),
    nonce character varying(20),
    parenthash character varying(66),
    size character varying,
    uncle_hash character varying(66),
    eth_node_id integer NOT NULL,
    is_final boolean,
    miner character varying(42),
    extra_data character varying,
    reward double precision,
    uncles_reward double precision,
    eth_node_fingerprint character varying(128) NOT NULL
);


--
-- Name: blocks_id_seq; Type: SEQUENCE; Schema: public; Owner: -
--

CREATE SEQUENCE public.blocks_id_seq
    AS integer
    START WITH 1
    INCREMENT BY 1
    NO MINVALUE
    NO MAXVALUE
    CACHE 1;


--
-- Name: blocks_id_seq; Type: SEQUENCE OWNED BY; Schema: public; Owner: -
--

ALTER SEQUENCE public.blocks_id_seq OWNED BY public.blocks.id;


--
-- Name: eth_nodes; Type: TABLE; Schema: public; Owner: -
--

CREATE TABLE public.eth_nodes (
    id integer NOT NULL,
    genesis_block character varying(66),
    network_id numeric,
    eth_node_id character varying(128),
    client_name character varying
);


--
-- Name: headers; Type: TABLE; Schema: public; Owner: -
--

CREATE TABLE public.headers (
    id integer NOT NULL,
    hash character varying(66),
    block_number bigint,
    raw bytea,
    eth_node_id integer,
    eth_node_fingerprint character varying(128)
);


--
-- Name: headers_id_seq; Type: SEQUENCE; Schema: public; Owner: -
--

CREATE SEQUENCE public.headers_id_seq
    AS integer
    START WITH 1
    INCREMENT BY 1
    NO MINVALUE
    NO MAXVALUE
    CACHE 1;


--
-- Name: headers_id_seq; Type: SEQUENCE OWNED BY; Schema: public; Owner: -
--

ALTER SEQUENCE public.headers_id_seq OWNED BY public.headers.id;


--
-- Name: log_filters; Type: TABLE; Schema: public; Owner: -
--

CREATE TABLE public.log_filters (
    id integer NOT NULL,
    name character varying NOT NULL,
    from_block bigint,
    to_block bigint,
    address character varying(66),
    topic0 character varying(66),
    topic1 character varying(66),
    topic2 character varying(66),
    topic3 character varying(66),
    CONSTRAINT log_filters_from_block_check CHECK ((from_block >= 0)),
    CONSTRAINT log_filters_name_check CHECK (((name)::text <> ''::text)),
    CONSTRAINT log_filters_to_block_check CHECK ((to_block >= 0))
);


--
-- Name: log_filters_id_seq; Type: SEQUENCE; Schema: public; Owner: -
--

CREATE SEQUENCE public.log_filters_id_seq
    AS integer
    START WITH 1
    INCREMENT BY 1
    NO MINVALUE
    NO MAXVALUE
    CACHE 1;


--
-- Name: log_filters_id_seq; Type: SEQUENCE OWNED BY; Schema: public; Owner: -
--

ALTER SEQUENCE public.log_filters_id_seq OWNED BY public.log_filters.id;


--
-- Name: logs_id_seq; Type: SEQUENCE; Schema: public; Owner: -
--

CREATE SEQUENCE public.logs_id_seq
    AS integer
    START WITH 1
    INCREMENT BY 1
    NO MINVALUE
    NO MAXVALUE
    CACHE 1;


--
-- Name: logs_id_seq; Type: SEQUENCE OWNED BY; Schema: public; Owner: -
--

ALTER SEQUENCE public.logs_id_seq OWNED BY public.logs.id;


--
-- Name: nodes_id_seq; Type: SEQUENCE; Schema: public; Owner: -
--

CREATE SEQUENCE public.nodes_id_seq
    AS integer
    START WITH 1
    INCREMENT BY 1
    NO MINVALUE
    NO MAXVALUE
    CACHE 1;


--
-- Name: nodes_id_seq; Type: SEQUENCE OWNED BY; Schema: public; Owner: -
--

ALTER SEQUENCE public.nodes_id_seq OWNED BY public.eth_nodes.id;


--
-- Name: receipts; Type: TABLE; Schema: public; Owner: -
--

CREATE TABLE public.receipts (
    id integer NOT NULL,
    contract_address character varying(42),
    cumulative_gas_used numeric,
    gas_used numeric,
    state_root character varying(66),
    status integer,
    tx_hash character varying(66),
    block_id integer NOT NULL
);


--
-- Name: receipts_id_seq; Type: SEQUENCE; Schema: public; Owner: -
--

CREATE SEQUENCE public.receipts_id_seq
    AS integer
    START WITH 1
    INCREMENT BY 1
    NO MINVALUE
    NO MAXVALUE
    CACHE 1;


--
-- Name: receipts_id_seq; Type: SEQUENCE OWNED BY; Schema: public; Owner: -
--

ALTER SEQUENCE public.receipts_id_seq OWNED BY public.receipts.id;


--
-- Name: schema_migrations; Type: TABLE; Schema: public; Owner: -
--

CREATE TABLE public.schema_migrations (
    version bigint NOT NULL,
    dirty boolean NOT NULL
);


--
-- Name: token_supply; Type: TABLE; Schema: public; Owner: -
--

CREATE TABLE public.token_supply (
    id integer NOT NULL,
    block_id integer NOT NULL,
    supply numeric NOT NULL,
    token_address character varying(66) NOT NULL
);


--
-- Name: token_supply_id_seq; Type: SEQUENCE; Schema: public; Owner: -
--

CREATE SEQUENCE public.token_supply_id_seq
    AS integer
    START WITH 1
    INCREMENT BY 1
    NO MINVALUE
    NO MAXVALUE
    CACHE 1;


--
-- Name: token_supply_id_seq; Type: SEQUENCE OWNED BY; Schema: public; Owner: -
--

ALTER SEQUENCE public.token_supply_id_seq OWNED BY public.token_supply.id;


--
-- Name: transactions; Type: TABLE; Schema: public; Owner: -
--

CREATE TABLE public.transactions (
    id integer NOT NULL,
    hash character varying(66),
    nonce numeric,
    tx_to character varying(66),
    gaslimit numeric,
    gasprice numeric,
    value numeric,
    block_id integer NOT NULL,
    tx_from character varying(66),
    input_data character varying
);


--
-- Name: transactions_id_seq; Type: SEQUENCE; Schema: public; Owner: -
--

CREATE SEQUENCE public.transactions_id_seq
    AS integer
    START WITH 1
    INCREMENT BY 1
    NO MINVALUE
    NO MAXVALUE
    CACHE 1;


--
-- Name: transactions_id_seq; Type: SEQUENCE OWNED BY; Schema: public; Owner: -
--

ALTER SEQUENCE public.transactions_id_seq OWNED BY public.transactions.id;


--
-- Name: watched_contracts; Type: TABLE; Schema: public; Owner: -
--

CREATE TABLE public.watched_contracts (
    contract_id integer NOT NULL,
    contract_hash character varying(66),
    contract_abi json
);


--
-- Name: watched_contracts_contract_id_seq; Type: SEQUENCE; Schema: public; Owner: -
--

CREATE SEQUENCE public.watched_contracts_contract_id_seq
    AS integer
    START WITH 1
    INCREMENT BY 1
    NO MINVALUE
    NO MAXVALUE
    CACHE 1;


--
-- Name: watched_contracts_contract_id_seq; Type: SEQUENCE OWNED BY; Schema: public; Owner: -
--

ALTER SEQUENCE public.watched_contracts_contract_id_seq OWNED BY public.watched_contracts.contract_id;


--
-- Name: watched_event_logs; Type: VIEW; Schema: public; Owner: -
--

CREATE VIEW public.watched_event_logs AS
 SELECT log_filters.name,
    logs.id,
    logs.block_number,
    logs.address,
    logs.tx_hash,
    logs.index,
    logs.topic0,
    logs.topic1,
    logs.topic2,
    logs.topic3,
    logs.data,
    logs.receipt_id
   FROM ((public.log_filters
     CROSS JOIN public.block_stats)
     JOIN public.logs ON ((((logs.address)::text = (log_filters.address)::text) AND (logs.block_number >= COALESCE(log_filters.from_block, block_stats.min_block)) AND (logs.block_number <= COALESCE(log_filters.to_block, block_stats.max_block)))))
  WHERE ((((log_filters.topic0)::text = (logs.topic0)::text) OR (log_filters.topic0 IS NULL)) AND (((log_filters.topic1)::text = (logs.topic1)::text) OR (log_filters.topic1 IS NULL)) AND (((log_filters.topic2)::text = (logs.topic2)::text) OR (log_filters.topic2 IS NULL)) AND (((log_filters.topic3)::text = (logs.topic3)::text) OR (log_filters.topic3 IS NULL)));


--
-- Name: bite id; Type: DEFAULT; Schema: maker; Owner: -
--

ALTER TABLE ONLY maker.bite ALTER COLUMN id SET DEFAULT nextval('maker.bite_id_seq'::regclass);


--
-- Name: dent db_id; Type: DEFAULT; Schema: maker; Owner: -
--

ALTER TABLE ONLY maker.dent ALTER COLUMN db_id SET DEFAULT nextval('maker.dent_db_id_seq'::regclass);


--
-- Name: flip_kick db_id; Type: DEFAULT; Schema: maker; Owner: -
--

ALTER TABLE ONLY maker.flip_kick ALTER COLUMN db_id SET DEFAULT nextval('maker.flip_kick_db_id_seq'::regclass);


--
-- Name: frob id; Type: DEFAULT; Schema: maker; Owner: -
--

ALTER TABLE ONLY maker.frob ALTER COLUMN id SET DEFAULT nextval('maker.frob_id_seq'::regclass);


--
-- Name: pit_file_debt_ceiling id; Type: DEFAULT; Schema: maker; Owner: -
--

ALTER TABLE ONLY maker.pit_file_debt_ceiling ALTER COLUMN id SET DEFAULT nextval('maker.pit_file_debt_ceiling_id_seq'::regclass);


--
-- Name: pit_file_ilk id; Type: DEFAULT; Schema: maker; Owner: -
--

ALTER TABLE ONLY maker.pit_file_ilk ALTER COLUMN id SET DEFAULT nextval('maker.pit_file_ilk_id_seq'::regclass);


--
-- Name: pit_file_stability_fee id; Type: DEFAULT; Schema: maker; Owner: -
--

ALTER TABLE ONLY maker.pit_file_stability_fee ALTER COLUMN id SET DEFAULT nextval('maker.pit_file_stability_fee_id_seq'::regclass);


--
-- Name: price_feeds id; Type: DEFAULT; Schema: maker; Owner: -
--

ALTER TABLE ONLY maker.price_feeds ALTER COLUMN id SET DEFAULT nextval('maker.price_feeds_id_seq'::regclass);


--
-- Name: tend db_id; Type: DEFAULT; Schema: maker; Owner: -
--

ALTER TABLE ONLY maker.tend ALTER COLUMN db_id SET DEFAULT nextval('maker.tend_db_id_seq'::regclass);


--
-- Name: vat_init id; Type: DEFAULT; Schema: maker; Owner: -
--

ALTER TABLE ONLY maker.vat_init ALTER COLUMN id SET DEFAULT nextval('maker.vat_init_id_seq'::regclass);


--
-- Name: blocks id; Type: DEFAULT; Schema: public; Owner: -
--

ALTER TABLE ONLY public.blocks ALTER COLUMN id SET DEFAULT nextval('public.blocks_id_seq'::regclass);


--
-- Name: eth_nodes id; Type: DEFAULT; Schema: public; Owner: -
--

ALTER TABLE ONLY public.eth_nodes ALTER COLUMN id SET DEFAULT nextval('public.nodes_id_seq'::regclass);


--
-- Name: headers id; Type: DEFAULT; Schema: public; Owner: -
--

ALTER TABLE ONLY public.headers ALTER COLUMN id SET DEFAULT nextval('public.headers_id_seq'::regclass);


--
-- Name: log_filters id; Type: DEFAULT; Schema: public; Owner: -
--

ALTER TABLE ONLY public.log_filters ALTER COLUMN id SET DEFAULT nextval('public.log_filters_id_seq'::regclass);


--
-- Name: logs id; Type: DEFAULT; Schema: public; Owner: -
--

ALTER TABLE ONLY public.logs ALTER COLUMN id SET DEFAULT nextval('public.logs_id_seq'::regclass);


--
-- Name: receipts id; Type: DEFAULT; Schema: public; Owner: -
--

ALTER TABLE ONLY public.receipts ALTER COLUMN id SET DEFAULT nextval('public.receipts_id_seq'::regclass);


--
-- Name: token_supply id; Type: DEFAULT; Schema: public; Owner: -
--

ALTER TABLE ONLY public.token_supply ALTER COLUMN id SET DEFAULT nextval('public.token_supply_id_seq'::regclass);


--
-- Name: transactions id; Type: DEFAULT; Schema: public; Owner: -
--

ALTER TABLE ONLY public.transactions ALTER COLUMN id SET DEFAULT nextval('public.transactions_id_seq'::regclass);


--
-- Name: watched_contracts contract_id; Type: DEFAULT; Schema: public; Owner: -
--

ALTER TABLE ONLY public.watched_contracts ALTER COLUMN contract_id SET DEFAULT nextval('public.watched_contracts_contract_id_seq'::regclass);


--
-- Name: bite bite_header_id_tx_idx_key; Type: CONSTRAINT; Schema: maker; Owner: -
--

ALTER TABLE ONLY maker.bite
    ADD CONSTRAINT bite_header_id_tx_idx_key UNIQUE (header_id, tx_idx);


--
-- Name: bite bite_pkey; Type: CONSTRAINT; Schema: maker; Owner: -
--

ALTER TABLE ONLY maker.bite
    ADD CONSTRAINT bite_pkey PRIMARY KEY (id);


--
-- Name: dent dent_bid_id_key; Type: CONSTRAINT; Schema: maker; Owner: -
--

ALTER TABLE ONLY maker.dent
    ADD CONSTRAINT dent_bid_id_key UNIQUE (bid_id);


--
-- Name: dent dent_pkey; Type: CONSTRAINT; Schema: maker; Owner: -
--

ALTER TABLE ONLY maker.dent
    ADD CONSTRAINT dent_pkey PRIMARY KEY (db_id);


--
-- Name: flip_kick flip_kick_id_key; Type: CONSTRAINT; Schema: maker; Owner: -
--

ALTER TABLE ONLY maker.flip_kick
    ADD CONSTRAINT flip_kick_id_key UNIQUE (id);


--
-- Name: flip_kick flip_kick_pkey; Type: CONSTRAINT; Schema: maker; Owner: -
--

ALTER TABLE ONLY maker.flip_kick
    ADD CONSTRAINT flip_kick_pkey PRIMARY KEY (db_id);


--
-- Name: frob frob_header_id_tx_idx_key; Type: CONSTRAINT; Schema: maker; Owner: -
--

ALTER TABLE ONLY maker.frob
    ADD CONSTRAINT frob_header_id_tx_idx_key UNIQUE (header_id, tx_idx);


--
-- Name: frob frob_pkey; Type: CONSTRAINT; Schema: maker; Owner: -
--

ALTER TABLE ONLY maker.frob
    ADD CONSTRAINT frob_pkey PRIMARY KEY (id);


--
-- Name: pit_file_debt_ceiling pit_file_debt_ceiling_header_id_tx_idx_key; Type: CONSTRAINT; Schema: maker; Owner: -
--

ALTER TABLE ONLY maker.pit_file_debt_ceiling
    ADD CONSTRAINT pit_file_debt_ceiling_header_id_tx_idx_key UNIQUE (header_id, tx_idx);


--
-- Name: pit_file_debt_ceiling pit_file_debt_ceiling_pkey; Type: CONSTRAINT; Schema: maker; Owner: -
--

ALTER TABLE ONLY maker.pit_file_debt_ceiling
    ADD CONSTRAINT pit_file_debt_ceiling_pkey PRIMARY KEY (id);


--
-- Name: pit_file_ilk pit_file_ilk_header_id_tx_idx_key; Type: CONSTRAINT; Schema: maker; Owner: -
--

ALTER TABLE ONLY maker.pit_file_ilk
    ADD CONSTRAINT pit_file_ilk_header_id_tx_idx_key UNIQUE (header_id, tx_idx);


--
-- Name: pit_file_ilk pit_file_ilk_pkey; Type: CONSTRAINT; Schema: maker; Owner: -
--

ALTER TABLE ONLY maker.pit_file_ilk
    ADD CONSTRAINT pit_file_ilk_pkey PRIMARY KEY (id);


--
-- Name: pit_file_stability_fee pit_file_stability_fee_header_id_tx_idx_key; Type: CONSTRAINT; Schema: maker; Owner: -
--

ALTER TABLE ONLY maker.pit_file_stability_fee
    ADD CONSTRAINT pit_file_stability_fee_header_id_tx_idx_key UNIQUE (header_id, tx_idx);


--
-- Name: pit_file_stability_fee pit_file_stability_fee_pkey; Type: CONSTRAINT; Schema: maker; Owner: -
--

ALTER TABLE ONLY maker.pit_file_stability_fee
    ADD CONSTRAINT pit_file_stability_fee_pkey PRIMARY KEY (id);


--
-- Name: price_feeds price_feeds_header_id_medianizer_address_tx_idx_key; Type: CONSTRAINT; Schema: maker; Owner: -
--

ALTER TABLE ONLY maker.price_feeds
    ADD CONSTRAINT price_feeds_header_id_medianizer_address_tx_idx_key UNIQUE (header_id, medianizer_address, tx_idx);


--
-- Name: price_feeds price_feeds_pkey; Type: CONSTRAINT; Schema: maker; Owner: -
--

ALTER TABLE ONLY maker.price_feeds
    ADD CONSTRAINT price_feeds_pkey PRIMARY KEY (id);


--
-- Name: tend tend_bid_id_key; Type: CONSTRAINT; Schema: maker; Owner: -
--

ALTER TABLE ONLY maker.tend
    ADD CONSTRAINT tend_bid_id_key UNIQUE (bid_id);


--
-- Name: tend tend_pkey; Type: CONSTRAINT; Schema: maker; Owner: -
--

ALTER TABLE ONLY maker.tend
    ADD CONSTRAINT tend_pkey PRIMARY KEY (db_id);


--
-- Name: vat_init vat_init_header_id_tx_idx_key; Type: CONSTRAINT; Schema: maker; Owner: -
--

ALTER TABLE ONLY maker.vat_init
    ADD CONSTRAINT vat_init_header_id_tx_idx_key UNIQUE (header_id, tx_idx);


--
-- Name: vat_init vat_init_pkey; Type: CONSTRAINT; Schema: maker; Owner: -
--

ALTER TABLE ONLY maker.vat_init
    ADD CONSTRAINT vat_init_pkey PRIMARY KEY (id);


--
-- Name: blocks blocks_pkey; Type: CONSTRAINT; Schema: public; Owner: -
--

ALTER TABLE ONLY public.blocks
    ADD CONSTRAINT blocks_pkey PRIMARY KEY (id);


--
-- Name: watched_contracts contract_hash_uc; Type: CONSTRAINT; Schema: public; Owner: -
--

ALTER TABLE ONLY public.watched_contracts
    ADD CONSTRAINT contract_hash_uc UNIQUE (contract_hash);


--
-- Name: blocks eth_node_id_block_number_uc; Type: CONSTRAINT; Schema: public; Owner: -
--

ALTER TABLE ONLY public.blocks
    ADD CONSTRAINT eth_node_id_block_number_uc UNIQUE (number, eth_node_id);


--
-- Name: eth_nodes eth_node_uc; Type: CONSTRAINT; Schema: public; Owner: -
--

ALTER TABLE ONLY public.eth_nodes
    ADD CONSTRAINT eth_node_uc UNIQUE (genesis_block, network_id, eth_node_id);


--
-- Name: headers headers_pkey; Type: CONSTRAINT; Schema: public; Owner: -
--

ALTER TABLE ONLY public.headers
    ADD CONSTRAINT headers_pkey PRIMARY KEY (id);


--
-- Name: logs logs_pkey; Type: CONSTRAINT; Schema: public; Owner: -
--

ALTER TABLE ONLY public.logs
    ADD CONSTRAINT logs_pkey PRIMARY KEY (id);


--
-- Name: log_filters name_uc; Type: CONSTRAINT; Schema: public; Owner: -
--

ALTER TABLE ONLY public.log_filters
    ADD CONSTRAINT name_uc UNIQUE (name);


--
-- Name: eth_nodes nodes_pkey; Type: CONSTRAINT; Schema: public; Owner: -
--

ALTER TABLE ONLY public.eth_nodes
    ADD CONSTRAINT nodes_pkey PRIMARY KEY (id);


--
-- Name: receipts receipts_pkey; Type: CONSTRAINT; Schema: public; Owner: -
--

ALTER TABLE ONLY public.receipts
    ADD CONSTRAINT receipts_pkey PRIMARY KEY (id);


--
-- Name: schema_migrations schema_migrations_pkey; Type: CONSTRAINT; Schema: public; Owner: -
--

ALTER TABLE ONLY public.schema_migrations
    ADD CONSTRAINT schema_migrations_pkey PRIMARY KEY (version);


--
-- Name: transactions transactions_pkey; Type: CONSTRAINT; Schema: public; Owner: -
--

ALTER TABLE ONLY public.transactions
    ADD CONSTRAINT transactions_pkey PRIMARY KEY (id);


--
-- Name: watched_contracts watched_contracts_pkey; Type: CONSTRAINT; Schema: public; Owner: -
--

ALTER TABLE ONLY public.watched_contracts
    ADD CONSTRAINT watched_contracts_pkey PRIMARY KEY (contract_id);


--
-- Name: block_id_index; Type: INDEX; Schema: public; Owner: -
--

CREATE INDEX block_id_index ON public.transactions USING btree (block_id);


--
-- Name: block_number_index; Type: INDEX; Schema: public; Owner: -
--

CREATE INDEX block_number_index ON public.blocks USING btree (number);


--
-- Name: node_id_index; Type: INDEX; Schema: public; Owner: -
--

CREATE INDEX node_id_index ON public.blocks USING btree (eth_node_id);


--
-- Name: tx_from_index; Type: INDEX; Schema: public; Owner: -
--

CREATE INDEX tx_from_index ON public.transactions USING btree (tx_from);


--
-- Name: tx_to_index; Type: INDEX; Schema: public; Owner: -
--

CREATE INDEX tx_to_index ON public.transactions USING btree (tx_to);


--
<<<<<<< HEAD
-- Name: price_feeds notify_pricefeeds; Type: TRIGGER; Schema: maker; Owner: -
--

CREATE TRIGGER notify_pricefeeds AFTER INSERT ON maker.price_feeds FOR EACH ROW EXECUTE PROCEDURE public.notify_pricefeed();
=======
-- Name: bite bite_header_id_fkey; Type: FK CONSTRAINT; Schema: maker; Owner: -
--

ALTER TABLE ONLY maker.bite
    ADD CONSTRAINT bite_header_id_fkey FOREIGN KEY (header_id) REFERENCES public.headers(id) ON DELETE CASCADE;


--
-- Name: dent dent_header_id_fkey; Type: FK CONSTRAINT; Schema: maker; Owner: -
--

ALTER TABLE ONLY maker.dent
    ADD CONSTRAINT dent_header_id_fkey FOREIGN KEY (header_id) REFERENCES public.headers(id) ON DELETE CASCADE;
>>>>>>> faefd620


--
-- Name: flip_kick flip_kick_header_id_fkey; Type: FK CONSTRAINT; Schema: maker; Owner: -
--

ALTER TABLE ONLY maker.flip_kick
    ADD CONSTRAINT flip_kick_header_id_fkey FOREIGN KEY (header_id) REFERENCES public.headers(id) ON DELETE CASCADE;


--
-- Name: frob frob_header_id_fkey; Type: FK CONSTRAINT; Schema: maker; Owner: -
--

ALTER TABLE ONLY maker.frob
    ADD CONSTRAINT frob_header_id_fkey FOREIGN KEY (header_id) REFERENCES public.headers(id) ON DELETE CASCADE;


--
-- Name: price_feeds headers_fk; Type: FK CONSTRAINT; Schema: maker; Owner: -
--

ALTER TABLE ONLY maker.price_feeds
    ADD CONSTRAINT headers_fk FOREIGN KEY (header_id) REFERENCES public.headers(id) ON DELETE CASCADE;


--
-- Name: pit_file_debt_ceiling pit_file_debt_ceiling_header_id_fkey; Type: FK CONSTRAINT; Schema: maker; Owner: -
--

ALTER TABLE ONLY maker.pit_file_debt_ceiling
    ADD CONSTRAINT pit_file_debt_ceiling_header_id_fkey FOREIGN KEY (header_id) REFERENCES public.headers(id) ON DELETE CASCADE;


--
-- Name: pit_file_ilk pit_file_ilk_header_id_fkey; Type: FK CONSTRAINT; Schema: maker; Owner: -
--

ALTER TABLE ONLY maker.pit_file_ilk
    ADD CONSTRAINT pit_file_ilk_header_id_fkey FOREIGN KEY (header_id) REFERENCES public.headers(id) ON DELETE CASCADE;


--
-- Name: pit_file_stability_fee pit_file_stability_fee_header_id_fkey; Type: FK CONSTRAINT; Schema: maker; Owner: -
--

ALTER TABLE ONLY maker.pit_file_stability_fee
    ADD CONSTRAINT pit_file_stability_fee_header_id_fkey FOREIGN KEY (header_id) REFERENCES public.headers(id) ON DELETE CASCADE;


--
-- Name: tend tend_header_id_fkey; Type: FK CONSTRAINT; Schema: maker; Owner: -
--

ALTER TABLE ONLY maker.tend
    ADD CONSTRAINT tend_header_id_fkey FOREIGN KEY (header_id) REFERENCES public.headers(id) ON DELETE CASCADE;


--
-- Name: vat_init vat_init_header_id_fkey; Type: FK CONSTRAINT; Schema: maker; Owner: -
--

ALTER TABLE ONLY maker.vat_init
    ADD CONSTRAINT vat_init_header_id_fkey FOREIGN KEY (header_id) REFERENCES public.headers(id) ON DELETE CASCADE;


--
-- Name: transactions blocks_fk; Type: FK CONSTRAINT; Schema: public; Owner: -
--

ALTER TABLE ONLY public.transactions
    ADD CONSTRAINT blocks_fk FOREIGN KEY (block_id) REFERENCES public.blocks(id) ON DELETE CASCADE;


--
-- Name: receipts blocks_fk; Type: FK CONSTRAINT; Schema: public; Owner: -
--

ALTER TABLE ONLY public.receipts
    ADD CONSTRAINT blocks_fk FOREIGN KEY (block_id) REFERENCES public.blocks(id) ON DELETE CASCADE;


--
-- Name: token_supply blocks_fk; Type: FK CONSTRAINT; Schema: public; Owner: -
--

ALTER TABLE ONLY public.token_supply
    ADD CONSTRAINT blocks_fk FOREIGN KEY (block_id) REFERENCES public.blocks(id) ON DELETE CASCADE;


--
-- Name: headers eth_nodes_fk; Type: FK CONSTRAINT; Schema: public; Owner: -
--

ALTER TABLE ONLY public.headers
    ADD CONSTRAINT eth_nodes_fk FOREIGN KEY (eth_node_id) REFERENCES public.eth_nodes(id) ON DELETE CASCADE;


--
-- Name: blocks node_fk; Type: FK CONSTRAINT; Schema: public; Owner: -
--

ALTER TABLE ONLY public.blocks
    ADD CONSTRAINT node_fk FOREIGN KEY (eth_node_id) REFERENCES public.eth_nodes(id) ON DELETE CASCADE;


--
-- Name: logs receipts_fk; Type: FK CONSTRAINT; Schema: public; Owner: -
--

ALTER TABLE ONLY public.logs
    ADD CONSTRAINT receipts_fk FOREIGN KEY (receipt_id) REFERENCES public.receipts(id) ON DELETE CASCADE;


--
-- PostgreSQL database dump complete
--
<|MERGE_RESOLUTION|>--- conflicted
+++ resolved
@@ -1213,12 +1213,13 @@
 
 
 --
-<<<<<<< HEAD
 -- Name: price_feeds notify_pricefeeds; Type: TRIGGER; Schema: maker; Owner: -
 --
 
 CREATE TRIGGER notify_pricefeeds AFTER INSERT ON maker.price_feeds FOR EACH ROW EXECUTE PROCEDURE public.notify_pricefeed();
-=======
+
+
+--
 -- Name: bite bite_header_id_fkey; Type: FK CONSTRAINT; Schema: maker; Owner: -
 --
 
@@ -1232,7 +1233,6 @@
 
 ALTER TABLE ONLY maker.dent
     ADD CONSTRAINT dent_header_id_fkey FOREIGN KEY (header_id) REFERENCES public.headers(id) ON DELETE CASCADE;
->>>>>>> faefd620
 
 
 --
